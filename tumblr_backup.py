#!/usr/bin/env python
# encoding: utf-8

# standard Python library imports
from __future__ import with_statement
import codecs
from collections import defaultdict
from datetime import datetime
import errno
from glob import glob
from httplib import HTTPException
import imghdr
try:
    import json
except ImportError:
    import simplejson as json
import locale
import os
from os.path import join, split, splitext
import Queue
import re
import sys
import threading
import time
import urllib
import urllib2
from xml.sax.saxutils import escape

# extra optional packages
try:
    import pyexiv2
except ImportError:
    pyexiv2 = None
try:
    import youtube_dl
except ImportError:
    youtube_dl = None

# default blog name(s)
DEFAULT_BLOGS = ['bbolli']

# Format of displayed tags
TAG_FMT = '#%s'

# Format of tag link URLs; set to None to suppress the links.
# Named placeholders that will be replaced: domain, tag
TAGLINK_FMT = 'http://%(domain)s/tagged/%(tag)s'


# add another JPEG recognizer
# see http://www.garykessler.net/library/file_sigs.html
def test_jpg(h, f):
    if h[:3] == '\xFF\xD8\xFF' and h[3] in "\xDB\xE0\xE1\xE2\xE3":
        return 'jpg'

imghdr.tests.append(test_jpg)

# variable directory names, will be set in TumblrBackup.backup()
save_folder = ''
media_folder = ''

# constant names
root_folder = os.getcwdu()
post_dir = 'posts'
json_dir = 'json'
media_dir = 'media'
archive_dir = 'archive'
theme_dir = 'theme'
save_dir = '../'
backup_css = 'backup.css'
custom_css = 'custom.css'
avatar_base = 'avatar'
dir_index = 'index.html'

blog_name = ''
post_ext = '.html'
have_custom_css = False

POST_TYPES = (
    'text', 'quote', 'link', 'answer', 'video', 'audio', 'photo', 'chat'
)
POST_TYPES_SET = frozenset(POST_TYPES)
TYPE_ANY = 'any'
TAG_ANY = '__all__'

MAX_POSTS = 50

HTTP_TIMEOUT = 30
HTTP_CHUNK_SIZE = 1024 * 1024

# bb-tumblr-backup API key
API_KEY = '8YUsKJvcJxo2MDwmWMDiXZGuMuIbeCwuQGP5ZHSEA4jBJPMnJT'

# ensure the right date/time format
try:
    locale.setlocale(locale.LC_TIME, '')
except locale.Error:
    pass
encoding = 'utf-8'
time_encoding = locale.getlocale(locale.LC_TIME)[1] or encoding


def log(account, s):
    if not options.quiet:
        if account:
            sys.stdout.write('%s: ' % account)
        sys.stdout.write(s[:-1] + ' ' * 20 + s[-1:])
        sys.stdout.flush()


def mkdir(dir, recursive=False):
    if not os.path.exists(dir):
        try:
            if recursive:
                os.makedirs(dir)
            else:
                os.mkdir(dir)
        except OSError as e:
            if e.errno != errno.EEXIST:
                raise


def path_to(*parts):
    return join(save_folder, *parts)


def open_file(open_fn, parts):
    if len(parts) > 1:
        mkdir(path_to(*parts[:-1]), (len(parts) > 2))
    return open_fn(path_to(*parts))


def open_text(*parts):
    return open_file(
        lambda f: codecs.open(f, 'w', encoding, 'xmlcharrefreplace'), parts
    )


def open_media(*parts):
    return open_file(lambda f: open(f, 'wb'), parts)


def strftime(format, t=None):
    if t is None:
        t = time.localtime()
    return time.strftime(format, t).decode(time_encoding)


def get_api_url(account):
    """construct the tumblr API URL"""
    global blog_name
    blog_name = account
    if '.' not in account:
        blog_name += '.tumblr.com'
    return 'http://api.tumblr.com/v2/blog/' + blog_name + '/posts'


def set_period():
    """Prepare the period start and end timestamps"""
    i = 0
    tm = [int(options.period[:4]), 1, 1, 0, 0, 0, 0, 0, -1]
    if len(options.period) >= 6:
        i = 1
        tm[1] = int(options.period[4:6])
    if len(options.period) == 8:
        i = 2
        tm[2] = int(options.period[6:8])
    options.p_start = time.mktime(tm)
    tm[i] += 1
    options.p_stop = time.mktime(tm)


def apiparse(base, count, start=0):
    params = {'api_key': API_KEY, 'limit': count}
    if start > 0:
        params['offset'] = start
    url = base + '?' + urllib.urlencode(params)
    for _ in range(10):
        try:
            resp = urllib2.urlopen(url, timeout=HTTP_TIMEOUT)
<<<<<<< HEAD
            data = resp.read()
=======
            xml = resp.read()
>>>>>>> 2d3eb195
        except (EnvironmentError, HTTPException) as e:
            sys.stderr.write("%s getting %s\n" % (e, url))
            continue
        if resp.info().gettype() == 'application/json':
            break
        sys.stderr.write("Unexpected Content-Type: '%s'\n" % resp.info().gettype())
        return None
    else:
        return None
    try:
        doc = json.loads(data)
    except ValueError as e:
        sys.stderr.write('%s: %s\n%d %s %s\n%r\n' % (
            e.__class__.__name__, e, resp.getcode(), resp.msg, resp.info().gettype(), data
        ))
        return None
    return doc if doc.get('meta', {}).get('status', 0) == 200 else None


def add_exif(image_name, tags):
    try:
        metadata = pyexiv2.ImageMetadata(image_name)
        metadata.read()
    except EnvironmentError:
        sys.stderr.write("Error reading metadata for image %s\n" % image_name)
        return
    KW_KEY = 'Iptc.Application2.Keywords'
    if '-' in options.exif:     # remove all tags
        if KW_KEY in metadata.iptc_keys:
            del metadata[KW_KEY]
    else:                       # add tags
        if KW_KEY in metadata.iptc_keys:
            tags |= set(metadata[KW_KEY].value)
        tags = list(tag.strip().lower() for tag in tags | options.exif if tag)
        metadata[KW_KEY] = pyexiv2.IptcTag(KW_KEY, tags)
    try:
        metadata.write()
    except EnvironmentError:
        sys.stderr.write("Writing metadata failed for tags: %s in: %s\n" % (tags, image_name))


def save_style():
    with open_text(backup_css) as css:
        css.write('''\
body { width: 720px; margin: 0 auto; }
body > footer { padding: 1em 0; }
header > img { float: right; }
img { max-width: 720px; }
blockquote { margin-left: 0; border-left: 8px #999 solid; padding: 0 24px; }
.archive h1, .subtitle, article { padding-bottom: 0.75em; border-bottom: 1px #ccc dotted; }
.post a.llink { display: none; }
<<<<<<< HEAD
.meta a { text-decoration: none; }
body > img { float: right; }
article footer, article footer a { font-size: small; color: #999; text-decoration: none; }
body > footer { padding: 1em 0; }
=======
header a, .tags a { text-decoration: none; }
footer, .tags a { font-size: small; color: #999; }
>>>>>>> 2d3eb195
''')


def get_avatar():
    try:
        resp = urllib2.urlopen('http://api.tumblr.com/v2/blog/%s/avatar' % blog_name,
            timeout=HTTP_TIMEOUT
        )
        avatar_data = resp.read()
    except (EnvironmentError, HTTPException):
        return
    avatar_file = avatar_base + '.' + imghdr.what(None, avatar_data[:32])
    with open_media(theme_dir, avatar_file) as f:
        f.write(avatar_data)


def get_style():
    """Get the blog's CSS by brute-forcing it from the home page.
    The v2 API has no method for getting the style directly.
    See https://groups.google.com/d/msg/tumblr-api/f-rRH6gOb6w/sAXZIeYx5AUJ"""
    try:
        resp = urllib2.urlopen('http://%s/' % blog_name, timeout=HTTP_TIMEOUT)
        page_data = resp.read()
    except (EnvironmentError, HTTPException):
        return
    for match in re.findall(r'(?s)<style type=.text/css.>(.*?)</style>', page_data):
        css = match.strip().decode(encoding, 'replace')
        if not '\n' in css:
            continue
        css = css.replace('\r', '').replace('\n    ', '\n')
        with open_text(theme_dir, 'style.css') as f:
            f.write(css + '\n')
        return


class TumblrBackup:

    def __init__(self):
        self.total_count = 0
        self.index = defaultdict(lambda: defaultdict(list))
        self.archives = []

    def build_index(self):
        filter = join('*', dir_index) if options.dirs else '*' + post_ext
        for f in glob(path_to(post_dir, filter)):
            post = LocalPost(f)
            self.index[post.tm.tm_year][post.tm.tm_mon].append(post)
        self.archives = sorted(((y, m) for y in self.index for m in self.index[y]),
            reverse=options.reverse_month
        )

    def save_index(self):
        f = glob(path_to(theme_dir, avatar_base + '.*'))
        avatar = split(f[0])[1] if f else None
        with open_text(dir_index) as idx:
            idx.write(self.header(self.title, body_class='index',
                subtitle=self.subtitle, avatar=avatar
            ))
            for year in sorted(self.index.keys(), reverse=options.reverse_index):
                self.save_year(idx, year)
            idx.write(u'<footer><p>Generated on %s.</p></footer>\n' % strftime('%x %X'))

    def save_year(self, idx, year):
        idx.write('<h3>%s</h3>\n<ul>\n' % year)
        for month in sorted(self.index[year].keys(), reverse=options.reverse_index):
            tm = time.localtime(time.mktime([year, month, 3, 0, 0, 0, 0, 0, -1]))
            month_name = self.save_month(year, month, tm)
            idx.write(u'    <li><a href=%s/%s title="%d post(s)">%s</a></li>\n' % (
                archive_dir, month_name, len(self.index[year][month]),
                strftime('%B', tm)
            ))
        idx.write('</ul>\n\n')

    def save_month(self, year, month, tm):
        posts = sorted(self.index[year][month], key=lambda x: x.date, reverse=options.reverse_month)
        posts_month = len(posts)
        posts_page = options.posts_per_page if options.posts_per_page >= 1 else posts_month

        def pages_per_month(y, m):
            posts = len(self.index[y][m])
            return posts / posts_page + bool(posts % posts_page)

        def next_month(previous):
            i = self.archives.index((year, month))
            i += -1 if previous else 1
            if i < 0 or i >= len(self.archives):
                return 0, 0
            return self.archives[i]

        FILE_FMT = '%d-%02d-p%s'
        pages_month = pages_per_month(year, month)
        for page, start in enumerate(range(0, posts_month, posts_page), start=1):

            archive = [self.header(strftime('%B %Y', tm), body_class='archive')]
            archive.extend(p.get_post() for p in posts[start:start + posts_page])

            file_name = FILE_FMT % (year, month, page)
            if options.dirs:
                base = save_dir + archive_dir + '/'
                suffix = '/'
                arch = open_text(archive_dir, file_name, dir_index)
                file_name += suffix
            else:
                base = ''
                suffix = post_ext
                file_name += suffix
                arch = open_text(archive_dir, file_name)

            if page > 1:
                pp = FILE_FMT % (year, month, page - 1)
            else:
                py, pm = next_month(True)
                pp = FILE_FMT % (py, pm, pages_per_month(py, pm)) if py else ''
                first_file = file_name

            if page < pages_month:
                np = FILE_FMT % (year, month, page + 1)
            else:
                ny, nm = next_month(False)
                np = FILE_FMT % (ny, nm, 1) if ny else ''

            archive.append(self.footer(base, pp, np, suffix))

            arch.write('\n'.join(archive))

        return first_file

    def header(self, title='', body_class='', subtitle='', avatar=''):
        root_rel = '' if body_class == 'index' else save_dir
        css_rel = root_rel + (custom_css if have_custom_css else backup_css)
        if body_class:
            body_class = ' class=' + body_class
        h = u'''<!DOCTYPE html>

<meta charset=%s>
<title>%s</title>
<link rel=stylesheet href=%s>

<body%s>

<header>
''' % (encoding, self.title, css_rel, body_class)
        if avatar:
            h += '<img src=%s%s/%s alt=Avatar>\n' % (root_rel, theme_dir, avatar)
        if title:
            h += u'<h1>%s</h1>\n' % title
        if subtitle:
            h += u'<p class=subtitle>%s</p>\n' % subtitle
        h += '</header>\n'
        return h

    def footer(self, base, previous_page, next_page, suffix):
        f = '<footer><nav>'
        f += '<a href=%s rel=index>Index</a>\n' % save_dir
        if previous_page:
            f += '| <a href=%s%s%s rel=prev>Previous</a>\n' % (base, previous_page, suffix)
        if next_page:
            f += '| <a href=%s%s%s rel=next>Next</a>\n' % (base, next_page, suffix)
        f += '</nav></footer>\n'
        return f

    def backup(self, account):
        """makes single files and an index for every post on a public Tumblr blog account"""

        base = get_api_url(account)

        # make sure there are folders to save in
        global save_folder, media_folder, post_ext, post_dir, save_dir, have_custom_css
        if options.blosxom:
            save_folder = root_folder
            post_ext = '.txt'
            post_dir = os.curdir
            post_class = BlosxomPost
        else:
            save_folder = join(root_folder, options.outdir or account)
            media_folder = path_to(media_dir)
            if options.dirs:
                post_ext = ''
                save_dir = '../../'
                mkdir(path_to(post_dir), True)
            else:
                mkdir(save_folder, True)
            post_class = TumblrPost
            have_custom_css = os.access(path_to(custom_css), os.R_OK)

        self.post_count = 0

        # get the highest post id already saved
        ident_max = None
        if options.incremental:
            try:
                ident_max = max(
                    long(splitext(split(f)[1])[0])
                    for f in glob(path_to(post_dir, '*' + post_ext))
                )
                log(account, "Backing up posts after %d\r" % ident_max)
            except ValueError:  # max() arg is an empty sequence
                pass
        else:
            log(account, "Getting basic information\r")

        # start by calling the API with just a single post
        soup = apiparse(base, 1)
        if not soup:
            return

        # collect all the meta information
        blog = soup['response']['blog']
        try:
            self.title = escape(blog['title'])
        except KeyError:
            self.title = account
        self.subtitle = blog['description']

        # use the meta information to create a HTML header
        TumblrPost.post_header = self.header(body_class='post')

        # find the post number limit to back up
        last_post = blog['posts']
        if options.count:
            last_post = min(last_post, options.count + options.skip)

        def _backup(posts):
            for p in sorted(posts, key=lambda x: x['id'], reverse=True):
                post = post_class(p)
                if ident_max and long(post.ident) <= ident_max:
                    return False
                if options.period:
                    if post.date >= options.p_stop:
                        continue
                    if post.date < options.p_start:
                        return False
                if options.request:
                    if post.typ not in options.request:
                        continue
                    tags = options.request[post.typ]
                    if not (TAG_ANY in tags or tags & post.tags_lower):
                        continue
                if options.no_reblog:
                    if 'reblog' in p and not p['reblog']['comment']:
                        continue
                backup_pool.add_work(post.save_content)
                self.post_count += 1
            return True

        # start the thread pool
        backup_pool = ThreadPool()
        try:
            # Get the JSON entries from the API, which we can only do for max 50 posts at once.
            # Posts "arrive" in reverse chronological order. Post #0 is the most recent one.
            last_batch = MAX_POSTS
            i = options.skip
            while i < last_post:
                # find the upper bound
                j = min(i + MAX_POSTS, last_post)
                log(account, "Getting posts %d to %d of %d\r" % (i, j - 1, last_post))

                soup = apiparse(base, j - i, i)
                if soup is None:
                    i += last_batch     # try the next batch
                    continue

                posts = soup['response']['posts']
                if not _backup(posts):
                    break

                last_batch = len(posts)
                i += last_batch
        except:
            # ensure proper thread pool termination
            backup_pool.cancel()
            raise

        # wait until all posts have been saved
        backup_pool.wait()

        # postprocessing
        if not options.blosxom and self.post_count:
            get_avatar()
            get_style()
            if not have_custom_css:
                save_style()
            self.build_index()
            self.save_index()

        log(account, "%d posts backed up\n" % self.post_count)
        self.total_count += self.post_count


class TumblrPost:

    post_header = ''    # set by TumblrBackup.backup()

    def __init__(self, post):
        self.content = ''
        self.post = post
<<<<<<< HEAD
        self.json_content = json.dumps(post, sort_keys=True, indent=4, separators=(',', ': '))
        self.ident = str(post['id'])
        self.url = post['post_url']
        self.shorturl = post['short_url']
        self.typ = post['type']
        self.date = post['timestamp']
=======
        self.xml_content = post.__repr__(1, 1)
        self.ident = post('id')
        self.url = post('url')
        self.typ = post('type')
        self.date = int(post('unix-timestamp'))
        self.isodate = datetime.utcfromtimestamp(self.date).isoformat() + 'Z'
>>>>>>> 2d3eb195
        self.tm = time.localtime(self.date)
        self.title = ''
        self.tags = post['tags']
        self.note_count = post.get('note_count', 0)
        self.source_title = post.get('source_title', '')
        self.source_url = post.get('source_url', '')
        if options.request:
            self.tags_lower = set(t.lower() for t in self.tags)
        self.file_name = join(self.ident, dir_index) if options.dirs else self.ident + post_ext
        self.llink = self.ident if options.dirs else self.file_name

    def save_content(self):
        """generates the content for this post"""
        post = self.post
        content = []

        def append(s, fmt=u'%s'):
            content.append(fmt % s)

        def get_try(elt):
            return post.get(elt) or ''

        def append_try(elt, fmt=u'%s'):
            elt = get_try(elt)
            if elt:
                if options.save_images:
                    elt = re.sub(r'''(?i)(<img [^>]*\bsrc\s*=\s*["'])(.*?)(["'][^>]*>)''',
                        self.get_inline_image, elt
                    )
                append(elt, fmt)

        self.media_dir = join(post_dir, self.ident) if options.dirs else media_dir
        self.media_url = save_dir + self.media_dir
        self.media_folder = path_to(self.media_dir)

        if self.typ == 'text':
            self.title = get_try('title')
            append_try('body')

        elif self.typ == 'photo':
            url = get_try('link_url')
            is_photoset = len(post['photos']) > 1
            for offset, p in enumerate(post['photos'], start=1):
                o = p['original_size']
                src = o['url']
                if options.save_images:
                    src = self.get_image_url(src, offset if is_photoset else 0)
                append(escape(src), u'<img alt="" src="%s">')
                if url:
                    content[-1] = u'<a href="%s">%s</a>' % (escape(url), content[-1])
                content[-1] = '<p>' + content[-1] + '</p>'
                if p['caption']:
                    append(p['caption'], u'<p>%s</p>')
            append_try('caption')

        elif self.typ == 'link':
            url = post['url']
            self.title = u'<a href="%s">%s</a>' % (escape(url), post['title'] or url)
            append_try('description')

        elif self.typ == 'quote':
            append(post['text'], u'<blockquote><p>%s</p></blockquote>')
            append_try('source', u'<p>%s</p>')

        elif self.typ == 'video':
            src = ''
            if options.save_video:
                if post['video_type'] == 'tumblr':
                    src = self.get_media_url(post['video_url'], '.mp4')
                elif youtube_dl:
                    url = post['permalink_url'] if post['html5_capable'] else post['source_url']
                    try:
                        src = self.get_youtube_url(url)
                    except:
                        sys.stdout.write(u'Unknown video type in post #%s%-50s\n' % (self.ident, ' '))
            if src:
                append(u'<p><video controls><source src="%s" type=video/mp4>%s<br>\n<a href="%s">%s</a></video></p>' % (
                    src, "Your browser does not support the video element.", src, "Video file"
                ))
            else:
                append(post['player'][-1]['embed_code'])
            append_try('caption')

        elif self.typ == 'audio':
            src = ''
            if options.save_audio:
                if post['audio_type'] == 'tumblr':
                    audio_url = post['audio_url']
                    if audio_url.startswith('http://a.tumblr.com/'):
                        src = self.get_media_url(audio_url, '.mp3')
                    elif audio_url.startswith('https://www.tumblr.com/audio_file/'):
                        audio_url = u'http://a.tumblr.com/%so1.mp3' % audio_url.split('/')[-1]
                        src = self.get_media_url(audio_url, '.mp3')
                elif post['audio_type'] == 'soundcloud':
                    src = self.get_media_url(post['audio_url'], '.mp3')
            if src:
                append(u'<p><audio controls><source src="%s" type=audio/mpeg>%s<br>\n<a href="%s">%s</a></audio></p>' % (
                    src, "Your browser does not support the audio element.", src, "Audio file"
                ))
            else:
                append(post['player'])
            append_try('caption')

        elif self.typ == 'answer':
            self.title = post['question']
            append_try('answer')

        elif self.typ == 'chat':
            self.title = get_try('title')
            append(
                u'<br>\n'.join('%(label)s %(phrase)s' % d for d in post['dialogue']),
                u'<p>%s</p>'
            )

        else:
            sys.stderr.write(
                u"Unknown post type '%s' in post #%s%-50s\n" % (self.typ, self.ident, ' ')
            )
            append(escape(self.json_content), u'<pre>%s</pre>')

        self.content = '\n'.join(content)

        # fix wrongly nested HTML elements
        for p in ('<p>(<(%s)>)', '(</(%s)>)</p>'):
            self.content = re.sub(p % 'p|ol|iframe[^>]*', r'\1', self.content)

        self.save_post()

    def get_youtube_url(self, youtube_url):
        # determine the media file name
        ydl = youtube_dl.YoutubeDL({
            'outtmpl': join(self.media_folder, u'%(id)s_%(uploader_id)s_%(title)s.%(ext)s'),
            'quiet': True, 'restrictfilenames': True, 'noplaylist': True
        })
        ydl.add_default_info_extractors()
        try:
            result = ydl.extract_info(youtube_url, download=False)
            media_filename = ydl.prepare_filename(result)
        except:
            return ''

        # check if a file with this name already exists
        if not os.path.isfile(media_filename):
            try:
                ydl.extract_info(youtube_url, download=True)
            except:
                return ''
        return u'%s/%s' % (self.media_url, split(media_filename)[1])

    def get_media_url(self, media_url, extension):
        media_filename = self.get_filename(media_url)
        media_filename = os.path.splitext(media_filename)[0] + extension
        saved_name = self.download_media(media_url, media_filename)
        if saved_name is not None:
            media_filename = u'%s/%s' % (self.media_url, saved_name)
        return media_filename

    def get_image_url(self, image_url, offset):
        """Saves an image if not saved yet. Returns the new URL or
        the original URL in case of download errors."""

        def _addexif(fn):
            if options.exif and fn.endswith('.jpg'):
                add_exif(fn, set(self.tags))

        image_filename = self.get_filename(image_url, '_o%s' % offset if offset else '')
        saved_name = self.download_media(image_url, image_filename)
        if saved_name is not None:
            _addexif(join(self.media_folder, saved_name))
            image_url = u'%s/%s' % (self.media_url, saved_name)
        return image_url

    def get_inline_image(self, match):
        """Saves an inline image if not saved yet. Returns the new <img> tag or
        the original one in case of download errors."""

        image_url = match.group(2)
        if image_url.startswith('//'):
            image_url = 'http:' + image_url
        image_filename = image_url.split('/')[-1]
        if not image_filename or not image_url.startswith('http'):
            return match.group(0)

        saved_name = self.download_media(image_url, image_filename)
        if saved_name is None:
            return match.group(0)
        return u'%s%s/%s%s' % (match.group(1), self.media_url,
            saved_name, match.group(3)
        )

    def get_filename(self, url, offset=''):
        """Determine the image file name depending on options.image_names"""
        if options.image_names == 'i':
            return self.ident + offset
        elif options.image_names == 'bi':
            return account + '_' + self.ident + offset
        else:
            return url.split('/')[-1]

    def download_media(self, url, filename):
        # check if a file with this name already exists
        known_extension = '.' in filename[-5:]
        image_glob = glob(path_to(self.media_dir,
            filename + ('' if known_extension else '.*')
        ))
        if image_glob:
            return split(image_glob[0])[1]
        # download the media data
        try:
<<<<<<< HEAD
            resp = urllib2.urlopen(url, timeout=HTTP_TIMEOUT)
            with open_media(self.media_dir, filename) as dest:
                data = resp.read(HTTP_CHUNK_SIZE)
                hdr = data[:32]     # save the first few bytes
                while data:
                    dest.write(data)
                    data = resp.read(HTTP_CHUNK_SIZE)
        except (EnvironmentError, ValueError, HTTPException) as e:
            sys.stderr.write('%s downloading %s\n' % (e, url))
            try:
                os.unlink(path_to(self.media_dir, filename))
            except OSError as e:
                if e.errno != errno.ENOENT:
                    raise
=======
            image_response = urllib2.urlopen(image_url, timeout=HTTP_TIMEOUT)
            image_data = image_response.read()
            image_response.close()
        except (EnvironmentError, ValueError, HTTPException) as e:
>>>>>>> 2d3eb195
            return None
        # determine the file type if it's unknown
        if not known_extension:
            image_type = imghdr.what(None, hdr)
            if image_type:
                oldname = path_to(self.media_dir, filename)
                filename += '.' + image_type.replace('jpeg', 'jpg')
                os.rename(oldname, path_to(self.media_dir, filename))
        return filename

    def get_post(self):
        """returns this post in HTML"""
        post = self.post_header + u'<article class=%s id=p-%s>\n' % (self.typ, self.ident)
        post += u'<header>\n<p><time datetime=%s>%s</time>\n' % (self.isodate, strftime('%x %X', self.tm))
        post += u'<a class=llink href=%s%s/%s>¶</a>\n' % (save_dir, post_dir, self.llink)
<<<<<<< HEAD
        post += u'<a href=%s rel=canonical>●</a></p>\n' % self.shorturl
=======
        post += u'<a href=%s>●</a></header>\n' % self.url
>>>>>>> 2d3eb195
        if self.title:
            post += u'<h2>%s</h2>\n' % self.title
        post += self.content
        foot = []
        if self.tags:
<<<<<<< HEAD
            foot.append(u''.join(self.tag_link(t) for t in self.tags))
        if self.note_count:
            foot.append(u'%d note%s' % (self.note_count, 's'[self.note_count == 1:]))
        if self.source_title and self.source_url:
            foot.append(u'<a title=Source href=%s>%s</a>' %
                (self.source_url, self.source_title)
            )
        if foot:
            post += u'\n<footer>%s</footer>' % u' — '.join(foot)
=======
            post += u'\n<footer class=tags>%s</footer>' % u''.join(self.tag_link(t) for t in self.tags)
>>>>>>> 2d3eb195
        post += '\n</article>\n'
        return post

    @staticmethod
    def tag_link(tag):
        tag_disp = escape(TAG_FMT % tag)
        if not TAGLINK_FMT:
            return tag_disp + ' '
        url = TAGLINK_FMT % {'domain': blog_name, 'tag': urllib.quote(tag.encode('utf-8'))}
        return u'<a href=%s>%s</a>\n' % (url, tag_disp)

    def save_post(self):
        """saves this post locally"""
        if options.dirs:
            f = open_text(post_dir, self.ident, dir_index)
        else:
            f = open_text(post_dir, self.file_name)
        with f:
            f.write(self.get_post())
        os.utime(f.stream.name, (self.date, self.date))  # XXX: is f.stream.name portable?
        if options.json:
            with open_text(json_dir, self.ident + '.json') as f:
                f.write(self.json_content)


class BlosxomPost(TumblrPost):

    def get_image_url(self, image_url, offset):
        return image_url

    def get_post(self):
        """returns this post as a Blosxom post"""
        post = self.title + '\nmeta-id: p-' + self.ident + '\nmeta-url: ' + self.url
        if self.tags:
            post += '\nmeta-tags: ' + ' '.join(t.replace(' ', '+') for t in self.tags)
        post += '\n\n' + self.content
        return post


class LocalPost:

    def __init__(self, post_file):
        with codecs.open(post_file, 'r', encoding) as f:
            self.lines = f.readlines()
        # remove header and footer
        while self.lines and '<article ' not in self.lines[0]:
            del self.lines[0]
        while self.lines and '</article>' not in self.lines[-1]:
            del self.lines[-1]
        parts = post_file.split(os.sep)
        if parts[-1] == dir_index:  # .../<post_id>/index.html
            self.file_name = os.sep.join(parts[-2:])
            self.ident = parts[-2]
        else:
            self.file_name = parts[-1]
            self.ident = splitext(self.file_name)[0]
        self.date = os.stat(post_file).st_mtime
        self.tm = time.localtime(self.date)

    def get_post(self):
        return u''.join(self.lines)


class ThreadPool:

    def __init__(self, thread_count=20, max_queue=1000):
        self.queue = Queue.Queue(max_queue)
        self.quit = threading.Event()
        self.abort = threading.Event()
        self.threads = [threading.Thread(target=self.handler) for _ in range(thread_count)]
        for t in self.threads:
            t.start()

    def add_work(self, work):
        self.queue.put(work)

    def wait(self):
        self.quit.set()
        self.queue.join()

    def cancel(self):
        self.abort.set()
        for i, t in enumerate(self.threads, start=1):
            log('', "\rStopping threads %s%s\r" %
                (' ' * i, '.' * (len(self.threads) - i))
            )
            t.join()

    def handler(self):
        while not self.abort.is_set():
            try:
                work = self.queue.get(True, 0.1)
            except Queue.Empty:
                if self.quit.is_set():
                    break
            else:
                if self.quit.is_set() and self.queue.qsize() % MAX_POSTS == 0:
                    log(account, "%d remaining posts to save\r" % self.queue.qsize())
                try:
                    work()
                finally:
                    self.queue.task_done()


if __name__ == '__main__':
    import optparse

    def csv_callback(option, opt, value, parser):
        setattr(parser.values, option.dest, set(value.split(',')))

    def tags_callback(option, opt, value, parser):
        request_callback(option, opt, TYPE_ANY + ':' + value.replace(',', ':'), parser)

    def request_callback(option, opt, value, parser):
        request = parser.values.request or {}
        for req in value.lower().split(','):
            parts = req.strip().split(':')
            typ = parts.pop(0)
            if typ != TYPE_ANY and typ not in POST_TYPES:
                parser.error("%s: invalid post type '%s'" % (opt, typ))
            for typ in POST_TYPES if typ == TYPE_ANY else (typ,):
                if parts:
                    request[typ] = request.get(typ, set()).union(parts)
                else:
                    request[typ] = set([TAG_ANY])
        parser.values.request = request

    parser = optparse.OptionParser("Usage: %prog [options] blog-name ...",
        description="Makes a local backup of Tumblr blogs."
    )
    parser.add_option('-O', '--outdir', help="set the output directory"
        " (default: blog-name)"
    )
    parser.add_option('-D', '--dirs', action='store_true',
        help="save each post in its own folder"
    )
    parser.add_option('-q', '--quiet', action='store_true',
        help="suppress progress messages"
    )
    parser.add_option('-i', '--incremental', action='store_true',
        help="incremental backup mode"
    )
    parser.add_option('-k', '--skip-images', action='store_false', default=True,
        dest='save_images', help="do not save images; link to Tumblr instead"
    )
    parser.add_option('--save-video', action='store_true', help="save video files")
    parser.add_option('--save-audio', action='store_true', help="save audio files")
    parser.add_option('-j', '--json', action='store_true',
        help="save the original JSON source"
    )
    parser.add_option('-b', '--blosxom', action='store_true',
        help="save the posts in blosxom format"
    )
    parser.add_option('-r', '--reverse-month', action='store_false', default=True,
        help="reverse the post order in the monthly archives"
    )
    parser.add_option('-R', '--reverse-index', action='store_false', default=True,
        help="reverse the index file order"
    )
    parser.add_option('-a', '--auto', type='int', metavar="HOUR",
        help="do a full backup at HOUR hours, otherwise do an incremental backup"
        " (useful for cron jobs)"
    )
    parser.add_option('-n', '--count', type='int', default=0,
        help="save only COUNT posts"
    )
    parser.add_option('-s', '--skip', type='int', default=0,
        help="skip the first SKIP posts"
    )
    parser.add_option('-p', '--period', help="limit the backup to PERIOD"
        " ('y', 'm', 'd' or YYYY[MM[DD]])"
    )
    parser.add_option('-N', '--posts-per-page', type='int', default=50,
        metavar='COUNT', help="set the number of posts per monthly page"
    )
    parser.add_option('-Q', '--request', type='string', action='callback',
        callback=request_callback, help="save posts matching the request"
        u" TYPE:TAG:TAG:…,TYPE:TAG:…,…. TYPE can be %s or %s; TAGs can be"
        " omitted or a colon-separated list. Example: -Q %s:personal,quote"
        ",photo:me:self" % (', '.join(POST_TYPES), TYPE_ANY, TYPE_ANY)
    )
    parser.add_option('-t', '--tags', type='string', action='callback',
        callback=tags_callback, help="save only posts tagged TAGS (comma-separated values;"
        " case-insensitive)"
    )
    parser.add_option('-T', '--type', type='string', action='callback',
        callback=request_callback, help="save only posts of type TYPE"
        " (comma-separated values from %s)" % ', '.join(POST_TYPES)
    )
    parser.add_option('--no-reblog', action='store_true', help="don't save reblogged posts")
    parser.add_option('-I', '--image-names', type='choice', choices=('o', 'i', 'bi'),
        default='o', metavar='FMT',
        help="image filename format ('o'=original, 'i'=<post-id>, 'bi'=<blog-name>_<post-id>)"
    )
    parser.add_option('-e', '--exif', type='string', action='callback',
        callback=csv_callback, default=set(), metavar='KW',
        help="add EXIF keyword tags to each picture (comma-separated values;"
        " '-' to remove all tags, '' to add no extra tags)"
    )
    options, args = parser.parse_args()

    if options.auto is not None and options.auto != time.localtime().tm_hour:
        options.incremental = True
    if options.period:
        try:
            pformat = {'y': '%Y', 'm': '%Y%m', 'd': '%Y%m%d'}[options.period]
            options.period = time.strftime(pformat)
        except KeyError:
            options.period = options.period.replace('-', '')
            if not re.match(r'^\d{4}(\d\d)?(\d\d)?$', options.period):
                parser.error("Period must be 'y', 'm', 'd' or YYYY[MM[DD]]")
        set_period()
    if not args:
        args = DEFAULT_BLOGS
    if options.outdir and len(args) > 1:
        parser.error("-O can only be used for a single blog-name")
    if options.exif and not pyexiv2:
        parser.error("--exif: module 'pyexif2' is not installed")

    tb = TumblrBackup()
    try:
        for account in args:
            tb.backup(account)
    except KeyboardInterrupt:
        sys.exit(3)

    sys.exit(0 if tb.total_count else 1)<|MERGE_RESOLUTION|>--- conflicted
+++ resolved
@@ -178,11 +178,7 @@
     for _ in range(10):
         try:
             resp = urllib2.urlopen(url, timeout=HTTP_TIMEOUT)
-<<<<<<< HEAD
             data = resp.read()
-=======
-            xml = resp.read()
->>>>>>> 2d3eb195
         except (EnvironmentError, HTTPException) as e:
             sys.stderr.write("%s getting %s\n" % (e, url))
             continue
@@ -234,15 +230,8 @@
 blockquote { margin-left: 0; border-left: 8px #999 solid; padding: 0 24px; }
 .archive h1, .subtitle, article { padding-bottom: 0.75em; border-bottom: 1px #ccc dotted; }
 .post a.llink { display: none; }
-<<<<<<< HEAD
-.meta a { text-decoration: none; }
-body > img { float: right; }
-article footer, article footer a { font-size: small; color: #999; text-decoration: none; }
-body > footer { padding: 1em 0; }
-=======
-header a, .tags a { text-decoration: none; }
-footer, .tags a { font-size: small; color: #999; }
->>>>>>> 2d3eb195
+header a, footer a { text-decoration: none; }
+footer, article footer a { font-size: small; color: #999; }
 ''')
 
 
@@ -539,21 +528,13 @@
     def __init__(self, post):
         self.content = ''
         self.post = post
-<<<<<<< HEAD
         self.json_content = json.dumps(post, sort_keys=True, indent=4, separators=(',', ': '))
         self.ident = str(post['id'])
         self.url = post['post_url']
         self.shorturl = post['short_url']
         self.typ = post['type']
         self.date = post['timestamp']
-=======
-        self.xml_content = post.__repr__(1, 1)
-        self.ident = post('id')
-        self.url = post('url')
-        self.typ = post('type')
-        self.date = int(post('unix-timestamp'))
         self.isodate = datetime.utcfromtimestamp(self.date).isoformat() + 'Z'
->>>>>>> 2d3eb195
         self.tm = time.localtime(self.date)
         self.title = ''
         self.tags = post['tags']
@@ -763,7 +744,6 @@
             return split(image_glob[0])[1]
         # download the media data
         try:
-<<<<<<< HEAD
             resp = urllib2.urlopen(url, timeout=HTTP_TIMEOUT)
             with open_media(self.media_dir, filename) as dest:
                 data = resp.read(HTTP_CHUNK_SIZE)
@@ -778,12 +758,6 @@
             except OSError as e:
                 if e.errno != errno.ENOENT:
                     raise
-=======
-            image_response = urllib2.urlopen(image_url, timeout=HTTP_TIMEOUT)
-            image_data = image_response.read()
-            image_response.close()
-        except (EnvironmentError, ValueError, HTTPException) as e:
->>>>>>> 2d3eb195
             return None
         # determine the file type if it's unknown
         if not known_extension:
@@ -799,17 +773,12 @@
         post = self.post_header + u'<article class=%s id=p-%s>\n' % (self.typ, self.ident)
         post += u'<header>\n<p><time datetime=%s>%s</time>\n' % (self.isodate, strftime('%x %X', self.tm))
         post += u'<a class=llink href=%s%s/%s>¶</a>\n' % (save_dir, post_dir, self.llink)
-<<<<<<< HEAD
-        post += u'<a href=%s rel=canonical>●</a></p>\n' % self.shorturl
-=======
-        post += u'<a href=%s>●</a></header>\n' % self.url
->>>>>>> 2d3eb195
+        post += u'<a href=%s>●</a></header>\n' % self.shorturl
         if self.title:
             post += u'<h2>%s</h2>\n' % self.title
         post += self.content
         foot = []
         if self.tags:
-<<<<<<< HEAD
             foot.append(u''.join(self.tag_link(t) for t in self.tags))
         if self.note_count:
             foot.append(u'%d note%s' % (self.note_count, 's'[self.note_count == 1:]))
@@ -819,9 +788,6 @@
             )
         if foot:
             post += u'\n<footer>%s</footer>' % u' — '.join(foot)
-=======
-            post += u'\n<footer class=tags>%s</footer>' % u''.join(self.tag_link(t) for t in self.tags)
->>>>>>> 2d3eb195
         post += '\n</article>\n'
         return post
 
