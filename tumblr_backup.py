--- conflicted
+++ resolved
@@ -169,13 +169,8 @@
     for _ in range(10):
         try:
             resp = urllib2.urlopen(url, timeout=HTTP_TIMEOUT)
-<<<<<<< HEAD
             data = resp.read()
-        except (urllib2.URLError, IOError) as e:
-=======
-            xml = resp.read()
         except IOError as e:
->>>>>>> 91130469
             sys.stderr.write('%s getting %s\n' % (e, url))
             continue
         if resp.info().gettype() == 'application/json':
@@ -464,29 +459,10 @@
                 self.post_count += 1
             return True
 
-<<<<<<< HEAD
-        # Get the JSON entries from the API, which we can only do for max 50 posts at once.
-        # Posts "arrive" in reverse chronological order. Post #0 is the most recent one.
-        last_batch = MAX_POSTS
-        i = options.skip
-        while i < last_post:
-            # find the upper bound
-            j = min(i + MAX_POSTS, last_post)
-            log(account, "Getting posts %d to %d of %d\r" % (i, j - 1, last_post))
-
-            soup = apiparse(base, j - i, i)
-            if soup is None:
-                i += last_batch     # try the next batch
-                continue
-
-            posts = soup['response']['posts']
-            if not _backup(posts):
-                break
-=======
         # start the thread pool
         backup_pool = ThreadPool()
         try:
-            # Get the XML entries from the API, which we can only do for max 50 posts at once.
+            # Get the JSON entries from the API, which we can only do for max 50 posts at once.
             # Posts "arrive" in reverse chronological order. Post #0 is the most recent one.
             last_batch = MAX_POSTS
             i = options.skip
@@ -495,15 +471,14 @@
                 j = min(i + MAX_POSTS, last_post)
                 log(account, "Getting posts %d to %d of %d\r" % (i, j - 1, last_post))
 
-                soup = xmlparse(base, j - i, i)
+                soup = apiparse(base, j - i, i)
                 if soup is None:
                     i += last_batch     # try the next batch
                     continue
 
-                posts = soup.posts['post':]
+                posts = soup['response']['posts']
                 if not _backup(posts):
                     break
->>>>>>> 91130469
 
                 last_batch = len(posts)
                 i += last_batch
