--- conflicted
+++ resolved
@@ -157,15 +157,10 @@
         return None
     return doc if doc._name == 'tumblr' else None
 
-<<<<<<< HEAD
-def save_image(image_url):
+def save_image(image_url, ident, offset):
     """Saves an image if not saved yet. Returns the new URL or
     the original URL in case of download errors."""
-=======
-def save_image(image_url, ident, offset):
-    """saves an image if not saved yet, returns the local file name"""
-
->>>>>>> cdeacfa9
+
     def _url(fn):
         return u'%s%s/%s' % (save_dir, image_dir, fn)
 
