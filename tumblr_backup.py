--- conflicted
+++ resolved
@@ -24,11 +24,7 @@
 import time
 import urllib
 import urllib2
-<<<<<<< HEAD
-=======
 import urlparse
-from xml.sax import SAXException
->>>>>>> aa6b62d1
 from xml.sax.saxutils import escape
 
 # extra optional packages
