--- conflicted
+++ resolved
@@ -16,14 +16,6 @@
 ## 1. Installation
 
 1. Download and unzip
-<<<<<<< HEAD
-=======
-   [xmltramp.zip](https://github.com/bbolli/xmltramp/zipball/master).
-2. Install `xmltramp.py` somewhere on your Python path like
-   `/usr/local/lib/python2.6/dist-packages` or in the same folder as
-   `tumblr_backup.py`.
-3. Download and unzip
->>>>>>> 34ca9b95
    [tumblr-utils.zip](https://github.com/bbolli/tumblr-utils/zipball/master)
    or clone the Github repo from `git://github.com/bbolli/tumblr-utils.git`.
 2. Copy or symlink `tumblr_backup.py` to a directory on your `$PATH` like
